import re

import numpy  as np
import pandas as pd
from constants import DEFAULT_MASSES
from constants import PHYSICAL_CONSTANTS

root = ""

def _g09_triangle_serial(row,col):
    if col > row:
        return _g09_triangle_serial(col,row)
    triangle = lambda n: n*(n+1)/2
    return triangle(row) + col

class IsotopolgueFactory(object):
    pass

class Isotopologue(object):
    def __init__(self, system, masses):
        self.system = system
        self.masses = masses

        # create vector of masses with each entry repeated three times for convenience
        masses3_list = []
        for m in masses:
            masses3_list.extend([m, m, m])
        self.masses3 = np.array(masses3_list)

        self.number_of_atoms = system.number_of_atoms
        self.rcm, self.iitensor = self.calculate_inertia_tensor(masses, system.positions)

        self.mw_hessian = self.calculate_mw_hessian(self.masses3)

        self.calculate_internal_hessian(masses)

    
    def calculate_inertia_tensor(self, masses, positions):
        # calculate cartesian center of mass to find intertia tensor relative to center of mass
        rcm = np.zeros(3)
        total_mass = 0
        import pdb; pdb.set_trace()
        for i in xrange(0, self.number_of_atoms):
            for e in xrange(0,3):
                total_mass += masses[i]
                rcm[e] += positions[i][e] * masses[i]
        for e in xrange(0,3):
            rcm[e] = rcm[e] / total_mass

        # calculate cartesian moment of inertia tensor
        iitensor = np.zeros(shape=(3,3))
        for e1 in xrange(0,3):
            for e2 in xrange(0,3):
                for i in xrange(0, self.number_of_atoms):
                    if e1 == e2:
                        iitensor[e1,e2] += masses[i] * ((positions[i,(e1+1)%3]-rcm[(e1+1)%3])**2
                                                      + (positions[i,(e1+2)%3]-rcm[(e1+2)%3])**2)
                    else:
                        iitensor[e1,e2] += -1 * masses[i] * (positions[i,e1]-rcm[e1]) * (positions[i,e2]-rcm[e2])

        return rcm, iitensor

    def calculate_frequencies(self):
        pass

    def calculate_mw_hessian(self, masses3):
        hessian = self.system.hessian
        mw_hessian = np.zeros_like(hessian)

        for i in xrange(0, 3*self.number_of_atoms):
            for j in xrange(0, 3*self.number_of_atoms):
                mw_hessian[i,j] = hessian[i,j] / np.sqrt( masses3[i] * masses3[j] )

        return mw_hessian
                

    def calculate_internal_hessian(self, masses):
        vectors = []
        for e in xrange(0,3):
            v = np.zeros(3*self.number_of_atoms)
            for i in xrange(0, self.number_of_atoms):
                v[3*i:3*i+3] = np.array([1.0 if x == e else 0.0 for x in xrange(0,3)]) * masses[i]
            vectors.append(v)
        
        # order concerns?
        v,w = np.linalg.eig(self.iitensor)
        
        for e1 in xrange(0,3):
            v = np.zeros(3*self.number_of_atoms)
            for i in xrange(0, self.number_of_atoms):
                p = np.zeros(3)
                for e in xrange(0,3):
                    p[e] = np.inner(w[e], self.system.positions[i])

                for e2 in xrange(0,3):
                    v[3*i+e2] = (p[(e2+1)%3] * w[e1][(e2+2)%3] - p[(e2+2)%3] * w[e1][(e2+1)%3])/np.sqrt(masses[i])
            vectors.append(v)

        def normalize(v):
            norm=np.linalg.norm(v)
            if norm==0: 
               raise ValueError
            return v/norm

        normalized_vectors = []
        zero_vectors = []
        for v in vectors:
            try:
                normalized_vectors.append(normalize(v))
            except ValueError:
                zero_vectors.append(v)

        def proj(u,v):
            # project u onto v
            #print np.inner(v,u)/np.inner(u,u)
            return np.inner(v,u)/np.inner(u,u) * u

        standard_basis = [np.array([1.0 if x == i else 0.0 for x in xrange(0,3*self.number_of_atoms)]) for i in xrange(0,3*self.number_of_atoms)]
        while len(normalized_vectors) + len(zero_vectors) < 3*self.number_of_atoms:
            test_vector = standard_basis.pop()
            for v in normalized_vectors:
                test_vector -= proj(v, test_vector)
            try:
                normalized_vectors.append(normalize(test_vector))
            except ValueError:
                pass
        
        # tiny residuals left over but otherwise good
        '''
        for u in normalized_vectors:
            for v in normalized_vectors:
                print np.inner(u,v)
        '''
        
        # costly step
        print len(zero_vectors)
        d_matrix = np.matrix(zero_vectors + normalized_vectors)
        # conversion factor to take hartree/(bohr^2 * amu) to units 1/s^2
        conv_factor = PHYSICAL_CONSTANTS['Eh']/(PHYSICAL_CONSTANTS['a0']**2 * PHYSICAL_CONSTANTS['amu'])
        
        # calculate the internal hessian in appropriate units
        int_hessian = np.dot(np.matrix.transpose(d_matrix), np.dot(self.mw_hessian, d_matrix)) * conv_factor

        # need to detect if linear!!! TODO
        projected_hessian = int_hessian[np.ix_(range(6,3*self.number_of_atoms),range(6,3*self.number_of_atoms))]
        #projected_hessian = int_hessian[np.ix_(range(0,len(zero_vectors)) + range(6,3*self.number_of_atoms),range(0,len(zero_vectors)) + range(6,3*self.number_of_atoms))]

        np.savetxt("int.csv", int_hessian, delimiter=",")
        np.savetxt("proj.csv", projected_hessian, delimiter=",")
        #v,w = np.linalg.eig(projected_hessian)
        v,w = np.linalg.eig(self.mw_hessian * conv_factor)
        #v,w = np.linalg.eig(int_hessian)
        # retrieve frequencies in units 1/cm
        frequencies = []
        for lam in v:
            imag_flag = 1
            if lam < 0:
                imag_flag = -1
            lam = np.abs(lam)
            frequencies.append(imag_flag * np.sqrt(lam)/(2*np.pi*PHYSICAL_CONSTANTS['c']))
        frequencies = np.array(frequencies)
        frequencies.sort()
        print frequencies
        return int_hessian
        
    def calculate_rpfr(self):
        pass


class System(object):
    def __init__(self, outfile, style="g09"):
        print "Reading data from %s..." % outfile
        self.filename = outfile
        with open(outfile, 'r') as f:
            out_data = f.read()
            print out_data
            if style == "g09":
                # read in the number of atoms
                m = re.search("NAtoms\= +([0-9]+)", out_data)
                if m:
                    number_of_atoms = int(m.group(1))
                else:
                    raise AttributeError("Number of atoms not detected.")
                self.number_of_atoms = number_of_atoms
                
                # read in the last geometry (assumed cartesian coordinates)
                atomic_numbers = [0 for i in xrange(number_of_atoms)]
                positions = np.zeros(shape=(number_of_atoms,3))
                masses = np.zeros(number_of_atoms)
                for m in re.finditer("Standard orientation:(.+?)Rotational constants \(GHZ\)", out_data, re.DOTALL):
                    pass
                
                for l in m.group(1).split('\n')[5:-2]:
                    raw_geom_line = filter(None, l.split(' '))
                    center_number = int(raw_geom_line[0]) - 1
                    atomic_numbers[center_number] = int(raw_geom_line[1])
                    masses[center_number] = DEFAULT_MASSES[atomic_numbers[center_number]]
                    for e in xrange(0,3):
                        positions[center_number][e] = raw_geom_line[3+e]
                
                # units = hartrees/bohr^2 ?
                hessian = self._parse_g09_hessian(out_data)

        #copy fields
        self.hessian = hessian
        self.positions = positions
        self.masses = masses
        self.atomic_numbers = atomic_numbers

    def _parse_g09_hessian(self, data):
        m = re.search("NImag\=(.+?)\@", data, re.DOTALL)
        if m:
            raw_archive = re.sub('[\s+]', '', m.group(0))
        else:
            raise AttributeError("No frequency job detected.")

        raw_fcm = raw_archive.split('\\')[2].split(',')
        fcm = np.zeros(shape=(3*self.number_of_atoms, 3*self.number_of_atoms))
        for i in xrange(0, 3*self.number_of_atoms):
            for j in xrange(0, 3*self.number_of_atoms):
                fcm[i,j] = raw_fcm[_g09_triangle_serial(i,j)]
        return fcm

<<<<<<< HEAD
#gs = System("../test/claisen_gs_iop.out")
=======
#gs = System("../test/claisen_ts.out")
>>>>>>> e897408d
#gsiso = Isotopologue(gs, gs.masses)<|MERGE_RESOLUTION|>--- conflicted
+++ resolved
@@ -221,9 +221,5 @@
                 fcm[i,j] = raw_fcm[_g09_triangle_serial(i,j)]
         return fcm
 
-<<<<<<< HEAD
-#gs = System("../test/claisen_gs_iop.out")
-=======
-#gs = System("../test/claisen_ts.out")
->>>>>>> e897408d
-#gsiso = Isotopologue(gs, gs.masses)+gs = System("../test/claisen_ts.out")
+gsiso = Isotopologue(gs, gs.masses)