--- conflicted
+++ resolved
@@ -24,13 +24,8 @@
         self.masses3 = np.array(masses3_list)
 
         self.number_of_atoms = system.number_of_atoms
-<<<<<<< HEAD
-        self.rcm, self.iitensor = self.calculate_inertia_tensor(masses, system.positions)
-        #print self.rcm, self.iitensor
-=======
         self.rcm, self.rcm_positions, self.iitensor = self.calculate_inertia_tensor(masses, system.positions)
         #self.rcm, self.iitensor = self.calculate_inertia_tensor(masses, system.positions_angstrom)
->>>>>>> cb4ef0e5
         self.mw_hessian = self.calculate_mw_hessian(self.masses3)
 
         self.calculate_internal_hessian(masses)
@@ -157,13 +152,9 @@
         '''
 
         # costly step
-<<<<<<< HEAD
         #print len(zero_vectors)
-        d_matrix = np.matrix(zero_vectors + normalized_vectors)
-=======
-        print len(zero_vectors)
         d_matrix = np.matrix(np.column_stack(zero_vectors + normalized_vectors))
->>>>>>> cb4ef0e5
+        
         # conversion factor to take hartree/(bohr^2 * amu) to units 1/s^2
         conv_factor = PHYSICAL_CONSTANTS['Eh']/(PHYSICAL_CONSTANTS['a0']**2 * PHYSICAL_CONSTANTS['amu'])
         
@@ -174,15 +165,9 @@
         projected_hessian = int_hessian[np.ix_(range(6,3*self.number_of_atoms),range(6,3*self.number_of_atoms))]
         #projected_hessian = int_hessian[np.ix_(range(0,len(zero_vectors)) + range(6,3*self.number_of_atoms),range(0,len(zero_vectors)) + range(6,3*self.number_of_atoms))]
 
-<<<<<<< HEAD
         #np.savetxt("int.csv", int_hessian, delimiter=",")
         #np.savetxt("proj.csv", projected_hessian, delimiter=",")
-        #v,w = np.linalg.eig(projected_hessian)
-=======
-        np.savetxt("int.csv", int_hessian, delimiter=",")
-        np.savetxt("proj.csv", projected_hessian, delimiter=",")
-
->>>>>>> cb4ef0e5
+        
         v,w = np.linalg.eig(projected_hessian)
         #v,w = np.linalg.eig(self.mw_hessian*conv_factor)
         #v,w = np.linalg.eig(int_hessian)
@@ -261,7 +246,6 @@
                 fcm[i,j] = raw_fcm[_g09_triangle_serial(i,j)]
         return fcm
 
-<<<<<<< HEAD
 # returns a list of isotopologue pairs (as tuples) that make the requested isotopic substitutions
 def make_isotopologues(config, gs_system, ts_system, verbose=False):
     # sanity checks
@@ -296,8 +280,4 @@
     config = Config("test.config")
     print config
     isotopologues = make_isotopologues(config, gs_system, ts_system, verbose=True)
-#gsiso = Isotopologue(gs, gs.masses)
-=======
-gs = System("../test/claisen_gs.out")
-gsiso = Isotopologue(gs, gs.masses)
->>>>>>> cb4ef0e5
+#gsiso = Isotopologue(gs, gs.masses)